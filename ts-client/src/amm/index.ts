import { Program, BN, BorshCoder, Idl } from '@project-serum/anchor';
import {
  PublicKey,
  Connection,
  Cluster,
  Transaction,
  TransactionInstruction,
  AccountInfo,
  ParsedAccountData,
  SYSVAR_CLOCK_PUBKEY,
  Keypair,
  SYSVAR_RENT_PUBKEY,
  SystemProgram,
} from '@solana/web3.js';
import { TokenInfo } from '@solana/spl-token-registry';
import { AccountLayout, MintLayout, Token, TOKEN_PROGRAM_ID, u64 } from '@solana/spl-token';
import { ASSOCIATED_PROGRAM_ID } from '@project-serum/anchor/dist/cjs/utils/token';
<<<<<<< HEAD
import VaultImpl, {
  calculateWithdrawableAmount,
  getUnmintAmount,
  getVaultPdas,
  VaultState,
  getAmountByShare,
} from '@mercurial-finance/vault-sdk';
import invariant from 'invariant';
import {
  AccountsInfo,
  AmmImplementation,
  DepegType,
  DepositQuote,
  PoolInformation,
  PoolState,
  WithdrawQuote,
} from './types';
import { Amm, IDL as AmmIdl } from './idl';
import { Vault, IDL as VaultIdl } from './vault-idl';
import {
  DEVNET_COIN,
  ERROR,
  CURVE_TYPE_ACCOUNTS,
  PROGRAM_ID,
  SEEDS,
  VAULT_PROGRAM_ID,
  WRAPPED_SOL_MINT,
  UNLOCK_AMOUNT_BUFFER,
  INTEREST_BEARING_TOKENS,
} from './constants';
=======
import VaultImpl, { calculateWithdrawableAmount } from '@mercurial-finance/vault-sdk';
import invariant from 'invariant';
import {
  AccountType,
  AccountsInfo,
  AmmImplementation,
  ApyState,
  DepositQuote,
  PoolInformation,
  PoolState,
  WithdrawQuote,
} from './types';
import { Amm, IDL as AmmIdl } from './idl';
import { Vault } from './vault-idl';
import { ERROR, CURVE_TYPE_ACCOUNTS, SEEDS, WRAPPED_SOL_MINT, UNLOCK_AMOUNT_BUFFER } from './constants';
>>>>>>> 6624bea1
import { StableSwap, SwapCurve, TradeDirection } from './curve';
import { ConstantProductSwap } from './curve/constant-product';
import {
  calculateMaxSwapOutAmount,
  calculateSwapQuote,
  computeActualDepositAmount,
  calculatePoolInfo,
  getMaxAmountWithSlippage,
  getMinAmountWithSlippage,
  getOrCreateATAInstruction,
  unwrapSOLInstruction,
  wrapSOLInstruction,
  getDepegAccounts,
<<<<<<< HEAD
  computeTokenMultiplier,
  getOnchainTime,
=======
  createProgram,
  getAssociatedTokenAccount,
  deserializeAccount,
  chunkedGetMultipleAccountInfos,
>>>>>>> 6624bea1
} from './utils';

type AmmProgram = Program<Amm>;
type VaultProgram = Program<Vault>;

type Opt = {
  allowOwnerOffCurve?: boolean;
  cluster: Cluster;
};

const getAllPoolState = async (poolMints: Array<PublicKey>, program: AmmProgram) => {
  const poolStates = (await program.account.pool.fetchMultiple(poolMints)) as Array<PoolState>;
  invariant(poolStates.length === poolMints.length, 'Some of the pool state not found');

  const poolLpMints = poolStates.map((poolState) => poolState.lpMint);
  const lpMintAccounts = await program.provider.connection.getMultipleAccountsInfo(poolLpMints);

  return poolStates.map((poolState, idx) => {
    const lpMintAccount = lpMintAccounts[idx];
    invariant(lpMintAccount, ERROR.INVALID_ACCOUNT);
    const lpSupply = new BN(u64.fromBuffer(MintLayout.decode(lpMintAccount.data).supply));

    return { ...poolState, lpSupply };
  });
};

const getPoolState = async (poolMint: PublicKey, program: AmmProgram) => {
  const poolState = (await program.account.pool.fetchNullable(poolMint)) as any as PoolState;
  invariant(poolState, `Pool ${poolMint.toBase58()} not found`);

  const account = await program.provider.connection.getTokenSupply(poolState.lpMint);
  invariant(account.value.amount, ERROR.INVALID_ACCOUNT);

  return { ...poolState, lpSupply: new BN(account.value.amount) };
};

const getRemainingAccounts = (poolState: PoolState) => {
  let accounts: Array<{
    pubkey: PublicKey;
    isWritable: boolean;
    isSigner: boolean;
  }> = [];
  if ('stable' in poolState.curveType) {
    if ('marinade' in (poolState.curveType['stable'] as any).depeg.depegType) {
      accounts.push({
        pubkey: CURVE_TYPE_ACCOUNTS.marinade,
        isWritable: false,
        isSigner: false,
      });
    }

    if ('lido' in (poolState.curveType['stable'] as any).depeg.depegType) {
      accounts.push({
        pubkey: CURVE_TYPE_ACCOUNTS.lido,
        isWritable: false,
        isSigner: false,
      });
    }
  }

  return accounts;
};

type DecoderType = { [x: string]: (accountData: Buffer) => BN | ApyState };
const decodeAccountTypeMapper = (
  poolCoder: BorshCoder,
  type: AccountType,
): ((accountData: Buffer) => BN | ApyState) => {
  const decoder: DecoderType = {
    [AccountType.APY]: (accountData) => poolCoder.accounts.decode('apy', accountData) as ApyState,
    [AccountType.VAULT_A_RESERVE]: (accountData) => new BN(u64.fromBuffer(AccountLayout.decode(accountData).amount)),
    [AccountType.VAULT_B_RESERVE]: (accountData) => new BN(u64.fromBuffer(AccountLayout.decode(accountData).amount)),
    [AccountType.VAULT_A_LP]: (accountData) => new BN(u64.fromBuffer(MintLayout.decode(accountData).supply)),
    [AccountType.VAULT_B_LP]: (accountData) => new BN(u64.fromBuffer(MintLayout.decode(accountData).supply)),
    [AccountType.POOL_VAULT_A_LP]: (accountData) => new BN(u64.fromBuffer(AccountLayout.decode(accountData).amount)),
    [AccountType.POOL_VAULT_B_LP]: (accountData) => new BN(u64.fromBuffer(AccountLayout.decode(accountData).amount)),
    [AccountType.POOL_LP_MINT]: (accountData) => new BN(u64.fromBuffer(MintLayout.decode(accountData).supply)),
    [AccountType.SYSVAR_CLOCK]: (accountData) => new BN(accountData.readBigInt64LE(32).toString()),
  };

  return decoder[type as unknown as string];
};

type AccountTypeInfo = { type: AccountType; account: AccountInfo<Buffer> };
type AccountsType = { type: AccountType; pubkey: PublicKey };
const getAccountsBuffer = async (
  connection: Connection,
  accountsToFetch: Array<AccountsType>,
): Promise<Map<string, AccountTypeInfo>> => {
  const accounts = await chunkedGetMultipleAccountInfos(
    connection,
    accountsToFetch.map((account) => account.pubkey),
  );

  return accountsToFetch.reduce((accMap, account, index) => {
    const accountInfo = accounts[index];
    accMap.set(account.pubkey.toBase58(), {
      type: account.type,
      account: accountInfo!,
    });

    return accMap;
  }, new Map<string, AccountTypeInfo>());
};

const deserializeAccountsBuffer = (
  poolCoder: BorshCoder,
  accountInfoMap: Map<string, AccountTypeInfo>,
): Map<string, BN | ApyState> => {
  return Array.from(accountInfoMap).reduce((accValue, [publicKey, { type, account }]) => {
    const decodedAccountInfo = decodeAccountTypeMapper(poolCoder, type);

    accValue.set(publicKey, decodedAccountInfo(account!.data));

    return accValue;
  }, new Map());
};

const computeFeeFraction = (feePct: number): { numerator: BN; denominator: BN } => {
  return {
    numerator: new BN(feePct * 1_000),
    denominator: new BN(100_000),
  };
};

export default class AmmImpl implements AmmImplementation {
  private opt: Opt = {
    cluster: 'mainnet-beta',
    allowOwnerOffCurve: false,
  };

  private constructor(
    public address: PublicKey,
    private program: AmmProgram,
    private vaultProgram: VaultProgram,
    private apyPda: PublicKey,
    private tokenInfos: Array<TokenInfo>,
    public poolState: PoolState & { lpSupply: BN },
    public poolInfo: PoolInformation,
    public vaultA: VaultImpl,
    public vaultB: VaultImpl,
    private accountsBufferMap: Map<string, AccountTypeInfo>,
    private accountsInfo: AccountsInfo,
    private swapCurve: SwapCurve,
    private depegAccounts: Map<String, AccountInfo<Buffer>>,
    opt: Opt,
  ) {
    this.opt = {
      ...this.opt,
      ...opt,
    };
  }

<<<<<<< HEAD
  public static async createStablePool(
    connection: Connection,
    admin: PublicKey,
    {
      isStable,
      tokenInfoA,
      tokenInfoB,
      tokenAAmount,
      tokenBAmount,
      amp,
      // Smallest fee supported is 0.001%
      lpFeePct,
      adminFeePct,
    }: {
      isStable: boolean;
      tokenInfoA: TokenInfo;
      tokenInfoB: TokenInfo;
      tokenAAmount: BN;
      tokenBAmount: BN;
      amp: BN;
      lpFeePct: number;
      adminFeePct: number;
    },
  ) {
    const provider = new AnchorProvider(connection, {} as any, AnchorProvider.defaultOptions());
    const ammProgram = new Program<Amm>(AmmIdl, PROGRAM_ID, provider);
    const vaultProgram = new Program<Vault>(VaultIdl, VAULT_PROGRAM_ID, provider);

    invariant(
      !Object.values(INTEREST_BEARING_TOKENS).includes(tokenInfoA.address as any),
      'Token A cannot be interest bearing tokens',
    );

    const isStSOL = tokenInfoB.address === INTEREST_BEARING_TOKENS.stSOL;
    const isMSOL = tokenInfoB.address === INTEREST_BEARING_TOKENS.mSOL;
    const depegType: DepegType = isStSOL ? { lido: {} } : isMSOL ? { marinade: {} } : { none: {} };
    const curveType = isStable
      ? {
          stable: {
            amp,
            tokenMultiplier: computeTokenMultiplier(tokenInfoA.decimals, tokenInfoB.decimals),
            depeg: { baseVirtualPrice: new BN(0), baseCacheUpdated: new BN(0), depegType },
          },
        }
      : { constantProduct: {} };

    const [vaultA, vaultB] = await Promise.all([
      VaultImpl.create(provider.connection, tokenInfoA),
      VaultImpl.create(provider.connection, tokenInfoB),
    ]);

    const [vaultAWithdrawableAmount, vaultBWithdrawableAmount, onChainTime] = await Promise.all([
      vaultA.getWithdrawableAmount(),
      vaultB.getWithdrawableAmount(),
      getOnchainTime(provider.connection),
    ]);

    const expectedVaultALp = getUnmintAmount(tokenAAmount, vaultAWithdrawableAmount, vaultA.lpSupply);
    const expectedVaultBLp = getUnmintAmount(tokenBAmount, vaultBWithdrawableAmount, vaultB.lpSupply);

    const tokenAAmountWithLoss = getAmountByShare(expectedVaultALp, vaultAWithdrawableAmount, vaultA.lpSupply);
    const tokenBAmountWithLoss = getAmountByShare(expectedVaultBLp, vaultBWithdrawableAmount, vaultB.lpSupply);

    const extraAccounts = depegType['none'] ? new Map() : await getDepegAccounts(provider.connection);

    const calculator = new StableSwap(
      amp.toNumber(),
      curveType.stable!.tokenMultiplier,
      curveType.stable!.depeg,
      extraAccounts,
      onChainTime,
    );

    const invariantD = calculator.computeD(tokenAAmountWithLoss, tokenBAmountWithLoss);

    const poolKeyPair = Keypair.generate();
    const poolLpKeyPair = Keypair.generate();
    const poolLpDecimal = Math.max(tokenInfoA.decimals, tokenInfoB.decimals);

    const [{ vaultPda: vaultPdaA }, { vaultPda: vaultPdaB }] = await Promise.all([
      getVaultPdas(new PublicKey(tokenInfoA.address), new PublicKey(vaultProgram.programId)),
      getVaultPdas(new PublicKey(tokenInfoB.address), new PublicKey(vaultProgram.programId)),
    ]);
    const [aVaultAccount, bVaultAccount] = await Promise.all([
      vaultProgram.account.vault.fetchNullable(vaultPdaA),
      vaultProgram.account.vault.fetchNullable(vaultPdaB),
    ]);

    invariant(aVaultAccount, 'Vault A Account is not found');
    invariant(bVaultAccount, 'Vault B Account is not found');

    const [apyPda] = await PublicKey.findProgramAddress(
      [Buffer.from(SEEDS.APY), poolKeyPair.publicKey.toBuffer()],
      ammProgram.programId,
    );
    const [[aVaultLpPda], [bVaultLpPda]] = await Promise.all([
      PublicKey.findProgramAddress([vaultPdaA.toBuffer(), poolKeyPair.publicKey.toBuffer()], ammProgram.programId),
      PublicKey.findProgramAddress([vaultPdaB.toBuffer(), poolKeyPair.publicKey.toBuffer()], ammProgram.programId),
    ]);

    let preInstructions: Array<TransactionInstruction> = [];
    const [adminLpMint, createLpMintIx] = await getOrCreateATAInstruction(poolLpKeyPair.publicKey, admin, connection);
    createLpMintIx && preInstructions.push(createLpMintIx);
    const [[adminTokenA, createAdminTokenAIx], [adminTokenB, createAdminTokenBIx]] = await Promise.all([
      getOrCreateATAInstruction(aVaultAccount.tokenMint, admin, connection),
      getOrCreateATAInstruction(bVaultAccount.tokenMint, admin, connection),
    ]);
    createAdminTokenAIx && preInstructions.push(createAdminTokenAIx);
    createAdminTokenBIx && preInstructions.push(createAdminTokenBIx);

    const createPoolLpMintTx = Token.createInitMintInstruction(
      TOKEN_PROGRAM_ID,
      poolLpKeyPair.publicKey,
      poolLpDecimal,
      poolKeyPair.publicKey,
      null,
    );
    createPoolLpMintTx && preInstructions.push(createPoolLpMintTx);

    const createPoolIx = await ammProgram.methods
      .initialize(curveType, tokenAAmount, tokenBAmount, invariantD)
      .accounts({
        admin,
        adminPoolLp: adminLpMint,
        adminTokenA,
        adminTokenB,
        adminTokenAFee: adminTokenA,
        adminTokenBFee: adminTokenB,
        apy: apyPda,
        aTokenVault: aVaultAccount.tokenVault,
        bTokenVault: bVaultAccount.tokenVault,
        aVault: vaultPdaA,
        bVault: vaultPdaB,
        aVaultLp: aVaultLpPda,
        bVaultLp: bVaultLpPda,
        aVaultLpMint: aVaultAccount.lpMint,
        bVaultLpMint: bVaultAccount.lpMint,
        lpMint: poolLpKeyPair.publicKey,
        pool: poolKeyPair.publicKey,
        rent: SYSVAR_RENT_PUBKEY,
        systemProgram: SystemProgram.programId,
        tokenAMint: aVaultAccount.tokenMint,
        tokenBMint: bVaultAccount.tokenMint,
        tokenProgram: TOKEN_PROGRAM_ID,
        vaultProgram: vaultProgram.programId,
      })
      .instruction();
    preInstructions.push(createPoolIx);

    const tradeFee = computeFeeFraction(lpFeePct);
    const adminFee = computeFeeFraction(adminFeePct);

    const createPoolTx = await ammProgram.methods
      .setPoolFees({
        tradeFeeNumerator: tradeFee.numerator,
        tradeFeeDenominator: tradeFee.denominator,
        ownerTradeFeeNumerator: adminFee.numerator,
        ownerTradeFeeDenominator: adminFee.denominator,
      })
      .accounts({
        admin,
        pool: poolKeyPair.publicKey,
      })
      .preInstructions(preInstructions)
      .transaction();

    return new Transaction({
      feePayer: admin,
      ...(await connection.getLatestBlockhash('finalized')),
    }).add(createPoolTx);
=======
  public static async createMultiple(
    connection: Connection,
    poolList: Array<{ pool: PublicKey; tokenInfoA: TokenInfo; tokenInfoB: TokenInfo }>,
    opt?: {
      allowOwnerOffCurve?: boolean;
      cluster?: Cluster;
    },
  ): Promise<AmmImpl[]> {
    const cluster = opt?.cluster ?? 'mainnet-beta';
    const { provider, vaultProgram, ammProgram } = createProgram(connection, cluster);
    const poolInfoMap = new Map<
      string,
      {
        pool: PublicKey;
        poolState: PoolState & { lpSupply: BN };
        vaultA: VaultImpl;
        vaultB: VaultImpl;
      }
    >();

    const poolsState = await getAllPoolState(
      poolList.map(({ pool }) => pool),
      ammProgram,
    );

    const tokenInfos = poolList.reduce<Array<TokenInfo>>(
      (accList, { tokenInfoA, tokenInfoB }) => Array.from(new Set([...accList, tokenInfoA, tokenInfoB])),
      [],
    );
    const vaultsImpl = await VaultImpl.createMultiple(connection, tokenInfos);

    const accountsToFetch = await Promise.all(
      poolsState.map(async (poolState, index) => {
        const { pool, tokenInfoA, tokenInfoB } = poolList[index];
        const [apyPda] = await PublicKey.findProgramAddress(
          [Buffer.from(SEEDS.APY), pool.toBuffer()],
          ammProgram.programId,
        );

        invariant(tokenInfoA.address === poolState.tokenAMint.toBase58(), `TokenInfoA provided is incorrect`);
        invariant(tokenInfoB.address === poolState.tokenBMint.toBase58(), `TokenInfoB provided is incorrect`);
        invariant(tokenInfoA, `TokenInfo ${poolState.tokenAMint.toBase58()} not found`);
        invariant(tokenInfoB, `TokenInfo ${poolState.tokenBMint.toBase58()} not found`);

        const vaultA = vaultsImpl.find(({ tokenInfo }) => tokenInfo.address === tokenInfoA.address);
        const vaultB = vaultsImpl.find(({ tokenInfo }) => tokenInfo.address === tokenInfoB.address);

        invariant(vaultA, `Vault ${poolState.tokenAMint.toBase58()} not found`);
        invariant(vaultB, `Vault ${poolState.tokenBMint.toBase58()} not found`);

        poolInfoMap.set(poolState.lpMint.toBase58(), {
          pool,
          poolState,
          vaultA,
          vaultB,
        });
        return [
          { pubkey: apyPda, type: AccountType.APY },
          { pubkey: vaultA.vaultState.tokenVault, type: AccountType.VAULT_A_RESERVE },
          { pubkey: vaultB.vaultState.tokenVault, type: AccountType.VAULT_B_RESERVE },
          { pubkey: vaultA.vaultState.lpMint, type: AccountType.VAULT_A_LP },
          { pubkey: vaultB.vaultState.lpMint, type: AccountType.VAULT_B_LP },
          { pubkey: poolState.aVaultLp, type: AccountType.POOL_VAULT_A_LP },
          { pubkey: poolState.bVaultLp, type: AccountType.POOL_VAULT_B_LP },
          { pubkey: poolState.lpMint, type: AccountType.POOL_LP_MINT },
        ];
      }),
    );

    const flatAccountsToFetch = accountsToFetch.flat();
    const accountsBufferMap = await getAccountsBuffer(connection, [
      ...flatAccountsToFetch,
      { pubkey: SYSVAR_CLOCK_PUBKEY, type: AccountType.SYSVAR_CLOCK },
    ]);
    const poolCoder = new BorshCoder(AmmIdl as Idl);
    const accountsInfoMap = deserializeAccountsBuffer(poolCoder, accountsBufferMap);
    const depegAccounts = await getDepegAccounts(ammProgram.provider.connection);

    const ammImpls = await Promise.all(
      accountsToFetch.map(async (accounts) => {
        const [apyPda, tokenAVault, tokenBVault, vaultALp, vaultBLp, poolVaultA, poolVaultB, poolLpMint] = accounts; // must follow order
        const apy = accountsInfoMap.get(apyPda.pubkey.toBase58()) as ApyState;
        const currentTime = accountsInfoMap.get(SYSVAR_CLOCK_PUBKEY.toBase58()) as BN;
        const poolVaultALp = accountsInfoMap.get(poolVaultA.pubkey.toBase58()) as BN;
        const poolVaultBLp = accountsInfoMap.get(poolVaultB.pubkey.toBase58()) as BN;
        const vaultALpSupply = accountsInfoMap.get(vaultALp.pubkey.toBase58()) as BN;
        const vaultBLpSupply = accountsInfoMap.get(vaultBLp.pubkey.toBase58()) as BN;
        const vaultAReserve = accountsInfoMap.get(tokenAVault.pubkey.toBase58()) as BN;
        const vaultBReserve = accountsInfoMap.get(tokenBVault.pubkey.toBase58()) as BN;
        const poolLpSupply = accountsInfoMap.get(poolLpMint.pubkey.toBase58()) as BN;

        invariant(
          !!apy &&
            !!currentTime &&
            !!vaultALpSupply &&
            !!vaultBLpSupply &&
            !!vaultAReserve &&
            !!vaultBReserve &&
            !!poolVaultALp &&
            !!poolVaultBLp &&
            !!poolLpSupply,
          'Account Info not found',
        );

        const accountsInfo = {
          apy,
          currentTime,
          poolVaultALp,
          poolVaultBLp,
          vaultALpSupply,
          vaultBLpSupply,
          vaultAReserve,
          vaultBReserve,
          poolLpSupply,
        };

        const poolInfoData = poolInfoMap.get(poolLpMint.pubkey.toBase58());

        invariant(poolInfoData, 'Cannot find pool info');

        const { pool, poolState, vaultA, vaultB } = poolInfoData;

        let swapCurve;
        if ('stable' in poolState.curveType) {
          const { amp, depeg, tokenMultiplier } = poolState.curveType['stable'] as any;
          swapCurve = new StableSwap(amp.toNumber(), tokenMultiplier, depeg, depegAccounts, currentTime);
        } else {
          swapCurve = new ConstantProductSwap();
        }

        const poolInfo = calculatePoolInfo(
          currentTime,
          poolVaultALp,
          poolVaultBLp,
          vaultALpSupply,
          vaultBLpSupply,
          poolLpSupply,
          apy,
          swapCurve,
          vaultA.vaultState,
          vaultB.vaultState,
        );

        return new AmmImpl(
          pool,
          ammProgram,
          vaultProgram,
          apyPda.pubkey,
          [vaultA.tokenInfo, vaultB.tokenInfo],
          poolState,
          poolInfo,
          vaultA,
          vaultB,
          accountsBufferMap,
          accountsInfo,
          swapCurve,
          depegAccounts,
          {
            allowOwnerOffCurve: opt?.allowOwnerOffCurve,
            cluster,
          },
        );
      }),
    );

    return ammImpls;
  }

  public static async fetchMultipleUserBalance(
    connection: Connection,
    lpMintList: Array<PublicKey>,
    owner: PublicKey,
  ): Promise<Array<BN>> {
    const ataAccounts = await Promise.all(lpMintList.map((lpMint) => getAssociatedTokenAccount(lpMint, owner)));

    const accountsInfo = await connection.getMultipleAccountsInfo(ataAccounts);

    return accountsInfo.map((accountInfo) => {
      if (!accountInfo) return new BN(0);

      const accountBalance = deserializeAccount(accountInfo.data);
      if (!accountBalance) throw new Error('Failed to parse user account for LP token.');

      return new BN(accountBalance.amount);
    });
>>>>>>> 6624bea1
  }

  public static async create(
    connection: Connection,
    pool: PublicKey,
    tokenInfoA: TokenInfo,
    tokenInfoB: TokenInfo,
    opt?: {
      vaultSeedBaseKey?: PublicKey;
      allowOwnerOffCurve?: boolean;
      cluster?: Cluster;
    },
  ): Promise<AmmImpl> {
    const cluster = opt?.cluster ?? 'mainnet-beta';
    const { provider, vaultProgram, ammProgram } = createProgram(connection, cluster);

    const [apyPda] = await PublicKey.findProgramAddress(
      [Buffer.from(SEEDS.APY), pool.toBuffer()],
      ammProgram.programId,
    );

    const poolState = await getPoolState(pool, ammProgram);

    invariant(tokenInfoA.address === poolState.tokenAMint.toBase58(), `TokenInfoA provided is incorrect`);
    invariant(tokenInfoB.address === poolState.tokenBMint.toBase58(), `TokenInfoB provided is incorrect`);
    invariant(tokenInfoA, `TokenInfo ${poolState.tokenAMint.toBase58()} A not found`);
    invariant(tokenInfoB, `TokenInfo ${poolState.tokenBMint.toBase58()} A not found`);

    const [vaultA, vaultB] = await Promise.all([
      VaultImpl.create(provider.connection, tokenInfoA, { cluster, seedBaseKey: opt?.vaultSeedBaseKey }),
      VaultImpl.create(provider.connection, tokenInfoB, { cluster, seedBaseKey: opt?.vaultSeedBaseKey }),
    ]);

    const accountsBufferMap = await getAccountsBuffer(connection, [
      { pubkey: apyPda, type: AccountType.APY },
      { pubkey: vaultA.vaultState.tokenVault, type: AccountType.VAULT_A_RESERVE },
      { pubkey: vaultB.vaultState.tokenVault, type: AccountType.VAULT_B_RESERVE },
      { pubkey: vaultA.vaultState.lpMint, type: AccountType.VAULT_A_LP },
      { pubkey: vaultB.vaultState.lpMint, type: AccountType.VAULT_B_LP },
      { pubkey: poolState.aVaultLp, type: AccountType.POOL_VAULT_A_LP },
      { pubkey: poolState.bVaultLp, type: AccountType.POOL_VAULT_B_LP },
      { pubkey: poolState.lpMint, type: AccountType.POOL_LP_MINT },
      { pubkey: SYSVAR_CLOCK_PUBKEY, type: AccountType.SYSVAR_CLOCK },
    ]);
    const poolCoder = new BorshCoder(AmmIdl as Idl);
    const accountsInfoMap = deserializeAccountsBuffer(poolCoder, accountsBufferMap);

    const apy = accountsInfoMap.get(apyPda.toBase58()) as ApyState;
    const currentTime = accountsInfoMap.get(SYSVAR_CLOCK_PUBKEY.toBase58()) as BN;
    const poolVaultALp = accountsInfoMap.get(poolState.aVaultLp.toBase58()) as BN;
    const poolVaultBLp = accountsInfoMap.get(poolState.bVaultLp.toBase58()) as BN;
    const vaultALpSupply = accountsInfoMap.get(vaultA.vaultState.lpMint.toBase58()) as BN;
    const vaultBLpSupply = accountsInfoMap.get(vaultB.vaultState.lpMint.toBase58()) as BN;
    const vaultAReserve = accountsInfoMap.get(vaultA.vaultState.tokenVault.toBase58()) as BN;
    const vaultBReserve = accountsInfoMap.get(vaultB.vaultState.tokenVault.toBase58()) as BN;
    const poolLpSupply = accountsInfoMap.get(poolState.lpMint.toBase58()) as BN;

    invariant(
      !!apy &&
        !!currentTime &&
        !!vaultALpSupply &&
        !!vaultBLpSupply &&
        !!vaultAReserve &&
        !!vaultBReserve &&
        !!poolVaultALp &&
        !!poolVaultBLp &&
        !!poolLpSupply,
      'Account Info not found',
    );

    const accountsInfo = {
      apy,
      currentTime,
      poolVaultALp,
      poolVaultBLp,
      vaultALpSupply,
      vaultBLpSupply,
      vaultAReserve,
      vaultBReserve,
      poolLpSupply,
    };

    const depegAccounts = await getDepegAccounts(ammProgram.provider.connection);

    let swapCurve;
    if ('stable' in poolState.curveType) {
      const { amp, depeg, tokenMultiplier } = poolState.curveType['stable'] as any;
<<<<<<< HEAD
      swapCurve = new StableSwap(amp.toNumber(), tokenMultiplier, depeg, depegAccounts, accountsInfo.currentTime);
=======
      swapCurve = new StableSwap(amp.toNumber(), tokenMultiplier, depeg, depegAccounts, currentTime);
>>>>>>> 6624bea1
    } else {
      swapCurve = new ConstantProductSwap();
    }

    const poolInfo = calculatePoolInfo(
      currentTime,
      poolVaultALp,
      poolVaultBLp,
      vaultALpSupply,
      vaultBLpSupply,
      poolLpSupply,
      apy,
      swapCurve,
      vaultA.vaultState,
      vaultB.vaultState,
    );

    return new AmmImpl(
      pool,
      ammProgram,
      vaultProgram,
      apyPda,
      [tokenInfoA, tokenInfoB],
      poolState,
      poolInfo,
      vaultA,
      vaultB,
      accountsBufferMap,
      accountsInfo,
      swapCurve,
      depegAccounts,
      {
        allowOwnerOffCurve: opt?.allowOwnerOffCurve,
        cluster,
      },
    );
  }

  get tokenA(): TokenInfo {
    return this.tokenInfos[0];
  }

  get tokenB(): TokenInfo {
    return this.tokenInfos[1];
  }

  get decimals(): number {
    return Math.max(this.tokenA.decimals, this.tokenB.decimals);
  }

  get isStablePool(): boolean {
    return 'stable' in this.poolState.curveType;
  }

  /**
   * It updates the state of the pool
   */
  public async updateState() {
    const [poolState] = await Promise.all([
      getPoolState(this.address, this.program),
      this.vaultA.refreshVaultState(),
      this.vaultB.refreshVaultState(),
    ]);

    const poolCoder = new BorshCoder(AmmIdl as Idl);
    const accountsInfoMap = deserializeAccountsBuffer(poolCoder, this.accountsBufferMap);

    const apy = accountsInfoMap.get(this.apyPda.toBase58()) as ApyState;
    const currentTime = accountsInfoMap.get(SYSVAR_CLOCK_PUBKEY.toBase58()) as BN;
    const poolVaultALp = accountsInfoMap.get(poolState.aVaultLp.toBase58()) as BN;
    const poolVaultBLp = accountsInfoMap.get(poolState.bVaultLp.toBase58()) as BN;
    const vaultALpSupply = accountsInfoMap.get(this.vaultA.vaultState.lpMint.toBase58()) as BN;
    const vaultBLpSupply = accountsInfoMap.get(this.vaultB.vaultState.lpMint.toBase58()) as BN;
    const vaultAReserve = accountsInfoMap.get(this.vaultA.vaultState.tokenVault.toBase58()) as BN;
    const vaultBReserve = accountsInfoMap.get(this.vaultB.vaultState.tokenVault.toBase58()) as BN;
    const poolLpSupply = accountsInfoMap.get(poolState.lpMint.toBase58()) as BN;

    invariant(
      !!apy &&
        !!currentTime &&
        !!vaultALpSupply &&
        !!vaultBLpSupply &&
        !!vaultAReserve &&
        !!vaultBReserve &&
        !!poolVaultALp &&
        !!poolVaultBLp &&
        !!poolLpSupply,
      'Account Info not found',
    );

    const accountsInfo = {
      apy,
      currentTime,
      poolVaultALp,
      poolVaultBLp,
      vaultALpSupply,
      vaultBLpSupply,
      vaultAReserve,
      vaultBReserve,
      poolLpSupply,
    };
    this.accountsInfo = accountsInfo;

    if (this.isStablePool) {
      // update swap curve
      const { amp, depeg, tokenMultiplier } = poolState.curveType['stable'];
      this.swapCurve = new StableSwap(amp.toNumber(), tokenMultiplier, depeg, this.depegAccounts, currentTime);
    }

    const poolInfo = calculatePoolInfo(
      currentTime,
      poolVaultALp,
      poolVaultBLp,
      vaultALpSupply,
      vaultBLpSupply,
      poolLpSupply,
      apy,
      this.swapCurve,
      this.vaultA.vaultState,
      this.vaultB.vaultState,
    );
    this.poolState = { ...poolState, ...poolInfo };
  }

  /**
   * It returns the pool token mint.
   * @returns The poolState.lpMint
   */
  public getPoolTokenMint() {
    return this.poolState.lpMint;
  }

  /**
   * It gets the total supply of the LP token
   * @returns The total supply of the LP token.
   */
  public async getLpSupply() {
    const account = await this.program.provider.connection.getTokenSupply(this.poolState.lpMint);
    invariant(account.value.amount, ERROR.INVALID_ACCOUNT);

    return new BN(account.value.amount);
  }

  /**
   * Get the user's balance by looking up the account associated with the user's public key
   * @param {PublicKey} owner - PublicKey - The public key of the user you want to get the balance of
   * @returns The amount of tokens the user has.
   */
  public async getUserBalance(owner: PublicKey) {
    const account = await getAssociatedTokenAccount(this.poolState.lpMint, owner, this.opt.allowOwnerOffCurve);
    if (!account) return new BN(0);

    const parsedAccountInfo = await this.program.provider.connection.getParsedAccountInfo(account);
    if (!parsedAccountInfo.value) return new BN(0);

    const accountInfoData = (parsedAccountInfo.value!.data as ParsedAccountData).parsed;

    return new BN(accountInfoData.info.tokenAmount.amount);
  }

  /**
   * `getSwapQuote` returns the amount of `outToken` that you will receive if you swap
   * `inAmountLamport` of `inToken` into the pool
   * @param {PublicKey} inTokenMint - The mint you want to swap from.
   * @param {BN} inAmountLamport - The amount of lamports you want to swap.
   * @param {number} [slippage] - The maximum amount of slippage you're willing to accept. (Max to 2 decimal place)
   * @returns The amount of the destination token that will be received after the swap.
   */
  public getSwapQuote(inTokenMint: PublicKey, inAmountLamport: BN, slippage: number) {
    const { amountOut: swapQuote } = calculateSwapQuote(inTokenMint, inAmountLamport, {
      currentTime: this.accountsInfo.currentTime.toNumber(),
      poolState: this.poolState,
      depegAccounts: this.depegAccounts,
      poolVaultALp: this.accountsInfo.poolVaultALp,
      poolVaultBLp: this.accountsInfo.poolVaultBLp,
      vaultA: this.vaultA.vaultState,
      vaultB: this.vaultB.vaultState,
      vaultALpSupply: this.accountsInfo.vaultALpSupply,
      vaultBLpSupply: this.accountsInfo.vaultBLpSupply,
      vaultAReserve: this.accountsInfo.vaultAReserve,
      vaultBReserve: this.accountsInfo.vaultBReserve,
    });

    return getMinAmountWithSlippage(swapQuote, slippage);
  }

  /**
   * Get maximum in amount (source amount) for swap
   * !!! NOTE it is just estimation
   * @param tokenMint
   */
  public getMaxSwapInAmount(tokenMint: PublicKey) {
    // Get maximum in amount by swapping maximum withdrawable amount of tokenMint in the pool
    invariant(
      tokenMint.equals(this.poolState.tokenAMint) || tokenMint.equals(this.poolState.tokenBMint),
      ERROR.INVALID_MINT,
    );

    const [outTokenMint, swapSourceAmount, swapDestAmount, tradeDirection] = tokenMint.equals(this.poolState.tokenAMint)
      ? [this.poolState.tokenBMint, this.poolInfo.tokenAAmount, this.poolInfo.tokenBAmount, TradeDirection.AToB]
      : [this.poolState.tokenAMint, this.poolInfo.tokenBAmount, this.poolInfo.tokenAAmount, TradeDirection.BToA];
    let maxOutAmount = this.getMaxSwapOutAmount(outTokenMint);
    // Impossible to deplete the pool, therefore if maxOutAmount is equals to tokenAmount in pool, subtract it by 1
    if (maxOutAmount.eq(swapDestAmount)) {
      maxOutAmount = maxOutAmount.sub(new BN(1)); // Left 1 token in pool
    }
    let maxInAmount = this.swapCurve!.computeInAmount(maxOutAmount, swapSourceAmount, swapDestAmount, tradeDirection);
    const adminFee = this.calculateAdminTradingFee(maxInAmount);
    const tradeFee = this.calculateTradingFee(maxInAmount);
    maxInAmount = maxInAmount.sub(adminFee);
    maxInAmount = maxInAmount.sub(tradeFee);
    return maxInAmount;
  }

  /**
   * `getMaxSwapOutAmount` returns the maximum amount of tokens that can be swapped out of the pool
   * @param {PublicKey} tokenMint - The mint of the token you want to swap out.
   * @returns The maximum amount of tokens that can be swapped out of the pool.
   */
  public getMaxSwapOutAmount(tokenMint: PublicKey) {
    return calculateMaxSwapOutAmount(
      tokenMint,
      this.poolState.tokenAMint,
      this.poolState.tokenBMint,
      this.poolInfo.tokenAAmount,
      this.poolInfo.tokenBAmount,
      this.accountsInfo.vaultAReserve,
      this.accountsInfo.vaultBReserve,
    );
  }

  /**
   * `swap` is a function that takes in a `PublicKey` of the owner, a `PublicKey` of the input token
   * mint, an `BN` of the input amount of lamports, and an `BN` of the output amount of lamports. It
   * returns a `Promise<Transaction>` of the swap transaction
   * @param {PublicKey} owner - The public key of the user who is swapping
   * @param {PublicKey} inTokenMint - The mint of the token you're swapping from.
   * @param {BN} inAmountLamport - The amount of the input token you want to swap.
   * @param {BN} outAmountLamport - The minimum amount of the output token you want to receive.
   * @returns A transaction object
   */
  public async swap(owner: PublicKey, inTokenMint: PublicKey, inAmountLamport: BN, outAmountLamport: BN) {
    const [sourceToken, destinationToken] =
      this.tokenA.address === inTokenMint.toBase58()
        ? [this.poolState.tokenAMint, this.poolState.tokenBMint]
        : [this.poolState.tokenBMint, this.poolState.tokenAMint];

    const adminTokenFee =
      this.tokenA.address === inTokenMint.toBase58() ? this.poolState.adminTokenAFee : this.poolState.adminTokenBFee;

    let preInstructions: Array<TransactionInstruction> = [];
    const [[userSourceToken, createUserSourceIx], [userDestinationToken, createUserDestinationIx]] =
      await this.createATAPreInstructions(owner, [sourceToken, destinationToken]);

    createUserSourceIx && preInstructions.push(createUserSourceIx);
    createUserDestinationIx && preInstructions.push(createUserDestinationIx);

    if (sourceToken.equals(WRAPPED_SOL_MINT)) {
      preInstructions = preInstructions.concat(
        wrapSOLInstruction(owner, userSourceToken, BigInt(inAmountLamport.toString())),
      );
    }

    preInstructions.push(await this.getApySyncInstructions());

    const postInstructions: Array<TransactionInstruction> = [];
    if (WRAPPED_SOL_MINT.equals(destinationToken)) {
      const unwrapSOLIx = await unwrapSOLInstruction(owner, this.opt.allowOwnerOffCurve);
      unwrapSOLIx && postInstructions.push(unwrapSOLIx);
    }

    const swapTx = await this.program.methods
      .swap(inAmountLamport, outAmountLamport)
      .accounts({
        aTokenVault: this.vaultA.vaultState.tokenVault,
        bTokenVault: this.vaultB.vaultState.tokenVault,
        aVault: this.poolState.aVault,
        bVault: this.poolState.bVault,
        aVaultLp: this.poolState.aVaultLp,
        bVaultLp: this.poolState.bVaultLp,
        aVaultLpMint: this.vaultA.vaultState.lpMint,
        bVaultLpMint: this.vaultB.vaultState.lpMint,
        userSourceToken,
        userDestinationToken,
        user: owner,
        adminTokenFee,
        pool: this.address,
        tokenProgram: TOKEN_PROGRAM_ID,
        vaultProgram: this.vaultProgram.programId,
      })
      .remainingAccounts(getRemainingAccounts(this.poolState))
      .preInstructions(preInstructions)
      .postInstructions(postInstructions)
      .transaction();

    return new Transaction({
      feePayer: owner,
      ...(await this.program.provider.connection.getLatestBlockhash('finalized')),
    }).add(swapTx);
  }

  /**
   * `getDepositQuote` is a function that takes in a tokenAInAmount, tokenBInAmount, balance, and
   * slippage, and returns a poolTokenAmountOut, tokenAInAmount, and tokenBInAmount. `tokenAInAmount` or `tokenBAmount`
   * can be zero for balance deposit quote.
   * @param {BN} tokenAInAmount - The amount of token A to be deposit,
   * @param {BN} tokenBInAmount - The amount of token B to be deposit,
   * @param {boolean} [balance] - return false if the deposit is imbalance
   * @param {number} [slippage] - The amount of slippage you're willing to accept. (Max to 2 decimal place)
   * @returns The return value is a tuple of the poolTokenAmountOut, tokenAInAmount, and
   * tokenBInAmount.
   */
  public getDepositQuote(tokenAInAmount: BN, tokenBInAmount: BN, balance: boolean, slippage: number): DepositQuote {
    invariant(
      !(!this.isStablePool && !tokenAInAmount.isZero() && !tokenBInAmount.isZero()),
      'Constant product only supports balanced deposit',
    );
    invariant(
      !(!tokenAInAmount.isZero() && !tokenBInAmount.isZero() && balance),
      'Deposit balance is not possible when both token in amount is non-zero',
    );

    const vaultAWithdrawableAmount = calculateWithdrawableAmount(
      this.accountsInfo.currentTime.toNumber(),
      this.vaultA.vaultState,
    );
    const vaultBWithdrawableAmount = calculateWithdrawableAmount(
      this.accountsInfo.currentTime.toNumber(),
      this.vaultB.vaultState,
    );

    if (tokenAInAmount.isZero() && balance) {
      const poolTokenAmountOut = this.getShareByAmount(
        tokenBInAmount,
        this.poolInfo.tokenBAmount,
        this.accountsInfo.poolLpSupply,
      );
      const bufferedPoolTokenAmountOut = getMinAmountWithSlippage(poolTokenAmountOut, UNLOCK_AMOUNT_BUFFER);

      // Calculate for stable pool balance deposit but used `addImbalanceLiquidity`
      if (this.isStablePool) {
        return {
          poolTokenAmountOut: bufferedPoolTokenAmountOut,
          minPoolTokenAmountOut: getMinAmountWithSlippage(bufferedPoolTokenAmountOut, slippage),
          tokenAInAmount: tokenBInAmount.mul(this.poolInfo.tokenAAmount).div(this.poolInfo.tokenBAmount),
          tokenBInAmount,
        };
      }

      // Constant product pool balance deposit
      const [actualTokenAInAmount, actualTokenBInAmount] = this.computeActualInAmount(
        poolTokenAmountOut,
        this.accountsInfo.poolLpSupply,
        this.accountsInfo.poolVaultALp,
        this.accountsInfo.poolVaultBLp,
        this.accountsInfo.vaultALpSupply,
        this.accountsInfo.vaultBLpSupply,
        vaultAWithdrawableAmount,
        vaultBWithdrawableAmount,
      );

      return {
        poolTokenAmountOut: bufferedPoolTokenAmountOut,
        minPoolTokenAmountOut: getMinAmountWithSlippage(bufferedPoolTokenAmountOut, slippage),
        tokenAInAmount: getMaxAmountWithSlippage(actualTokenAInAmount, slippage),
        tokenBInAmount: getMaxAmountWithSlippage(actualTokenBInAmount, slippage),
      };
    }

    if (tokenBInAmount.isZero() && balance) {
      const poolTokenAmountOut = this.getShareByAmount(
        tokenAInAmount,
        this.poolInfo.tokenAAmount,
        this.accountsInfo.poolLpSupply,
      );
      const bufferedPoolTokenAmountOut = getMinAmountWithSlippage(poolTokenAmountOut, UNLOCK_AMOUNT_BUFFER);

      // Calculate for stable pool balance deposit but used `addImbalanceLiquidity`
      if (this.isStablePool) {
        return {
          poolTokenAmountOut: bufferedPoolTokenAmountOut,
          minPoolTokenAmountOut: getMinAmountWithSlippage(bufferedPoolTokenAmountOut, slippage),
          tokenAInAmount,
          tokenBInAmount: tokenAInAmount.mul(this.poolInfo.tokenBAmount).div(this.poolInfo.tokenAAmount),
        };
      }

      // Constant product pool
      const [actualTokenAInAmount, actualTokenBInAmount] = this.computeActualInAmount(
        poolTokenAmountOut,
        this.accountsInfo.poolLpSupply,
        this.accountsInfo.poolVaultALp,
        this.accountsInfo.poolVaultBLp,
        this.accountsInfo.vaultALpSupply,
        this.accountsInfo.vaultBLpSupply,
        vaultAWithdrawableAmount,
        vaultBWithdrawableAmount,
      );

      return {
        poolTokenAmountOut: bufferedPoolTokenAmountOut,
        minPoolTokenAmountOut: getMinAmountWithSlippage(bufferedPoolTokenAmountOut, slippage),
        tokenAInAmount: getMaxAmountWithSlippage(actualTokenAInAmount, slippage),
        tokenBInAmount: getMaxAmountWithSlippage(actualTokenBInAmount, slippage),
      };
    }

    // Imbalance deposit
    const actualDepositAAmount = computeActualDepositAmount(
      tokenAInAmount,
      this.poolInfo.tokenAAmount,
      this.accountsInfo.poolVaultALp,
      this.accountsInfo.vaultALpSupply,
      vaultAWithdrawableAmount,
    );

    const actualDepositBAmount = computeActualDepositAmount(
      tokenBInAmount,
      this.poolInfo.tokenBAmount,
      this.accountsInfo.poolVaultBLp,
      this.accountsInfo.vaultBLpSupply,
      vaultBWithdrawableAmount,
    );
    const poolTokenAmountOut = this.swapCurve.computeImbalanceDeposit(
      actualDepositAAmount,
      actualDepositBAmount,
      this.poolInfo.tokenAAmount,
      this.poolInfo.tokenBAmount,
      this.accountsInfo.poolLpSupply,
      this.poolState.fees,
    );

    return {
      poolTokenAmountOut,
      minPoolTokenAmountOut: getMinAmountWithSlippage(poolTokenAmountOut, slippage),
      tokenAInAmount,
      tokenBInAmount,
    };
  }

  /**
   * `deposit` creates a transaction that deposits `tokenAInAmount` and `tokenBInAmount` into the pool,
   * and mints `poolTokenAmount` of the pool's liquidity token
   * @param {PublicKey} owner - PublicKey - The public key of the user who is depositing liquidity
   * @param {BN} tokenAInAmount - The amount of token A you want to deposit
   * @param {BN} tokenBInAmount - The amount of token B you want to deposit
   * @param {BN} poolTokenAmount - The amount of pool tokens you want to mint.
   * @returns A transaction object
   */
  public async deposit(
    owner: PublicKey,
    tokenAInAmount: BN,
    tokenBInAmount: BN,
    poolTokenAmount: BN,
  ): Promise<Transaction> {
    const { tokenAMint, tokenBMint, lpMint } = this.poolState;

    const [[userAToken, createTokenAIx], [userBToken, createTokenBIx], [userPoolLp, createLpMintIx]] =
      await this.createATAPreInstructions(owner, [tokenAMint, tokenBMint, lpMint]);

    let preInstructions: Array<TransactionInstruction> = [];
    createTokenAIx && preInstructions.push(createTokenAIx);
    createTokenBIx && preInstructions.push(createTokenBIx);
    createLpMintIx && preInstructions.push(createLpMintIx);

    if (WRAPPED_SOL_MINT.equals(new PublicKey(this.tokenA.address))) {
      preInstructions = preInstructions.concat(
        wrapSOLInstruction(owner, userAToken, BigInt(tokenAInAmount.toString())),
      );
    }
    if (WRAPPED_SOL_MINT.equals(new PublicKey(this.tokenB.address))) {
      preInstructions = preInstructions.concat(
        wrapSOLInstruction(owner, userBToken, BigInt(tokenBInAmount.toString())),
      );
    }

    preInstructions.push(await this.getApySyncInstructions());

    const postInstructions: Array<TransactionInstruction> = [];
    if ([this.tokenA.address, this.tokenB.address].includes(WRAPPED_SOL_MINT.toBase58())) {
      const closeWrappedSOLIx = await unwrapSOLInstruction(owner, this.opt.allowOwnerOffCurve);
      closeWrappedSOLIx && postInstructions.push(closeWrappedSOLIx);
    }

    const programMethod = this.isStablePool
      ? this.program.methods.addImbalanceLiquidity
      : this.program.methods.addBalanceLiquidity;

    const depositTx = await programMethod(poolTokenAmount, tokenAInAmount, tokenBInAmount)
      .accounts({
        aTokenVault: this.vaultA.vaultState.tokenVault,
        bTokenVault: this.vaultB.vaultState.tokenVault,
        aVault: this.poolState.aVault,
        bVault: this.poolState.bVault,
        pool: this.address,
        user: owner,
        userAToken,
        userBToken,
        aVaultLp: this.poolState.aVaultLp,
        bVaultLp: this.poolState.bVaultLp,
        aVaultLpMint: this.vaultA.vaultState.lpMint,
        bVaultLpMint: this.vaultB.vaultState.lpMint,
        lpMint: this.poolState.lpMint,
        tokenProgram: TOKEN_PROGRAM_ID,
        vaultProgram: this.vaultProgram.programId,
        userPoolLp,
      })
      .remainingAccounts(getRemainingAccounts(this.poolState))
      .preInstructions(preInstructions)
      .postInstructions(postInstructions)
      .transaction();

    return new Transaction({
      feePayer: owner,
      ...(await this.program.provider.connection.getLatestBlockhash('finalized')),
    }).add(depositTx);
  }

  /**
   * `getWithdrawQuote` is a function that takes in a withdraw amount and returns the amount of tokens
   * that will be withdrawn from the pool
   * @param {BN} withdrawTokenAmount - The amount of tokens you want to withdraw from the pool.
   * @param {PublicKey} [tokenMint] - The token you want to withdraw. If you want balanced withdraw, leave this blank.
   * @param {number} [slippage] - The amount of slippage you're willing to accept. (Max to 2 decimal place)
   * @returns The return value is a tuple of the poolTokenAmountIn, tokenAOutAmount, and
   * tokenBOutAmount.
   */
  public getWithdrawQuote(withdrawTokenAmount: BN, slippage: number, tokenMint?: PublicKey): WithdrawQuote {
    const vaultAWithdrawableAmount = calculateWithdrawableAmount(
      this.accountsInfo.currentTime.toNumber(),
      this.vaultA.vaultState,
    );
    const vaultBWithdrawableAmount = calculateWithdrawableAmount(
      this.accountsInfo.currentTime.toNumber(),
      this.vaultB.vaultState,
    );

    // balance withdraw
    if (!tokenMint) {
      const vaultALpBurn = this.getShareByAmount(
        withdrawTokenAmount,
        this.accountsInfo.poolLpSupply,
        this.accountsInfo.poolVaultALp,
      );
      const vaultBLpBurn = this.getShareByAmount(
        withdrawTokenAmount,
        this.accountsInfo.poolLpSupply,
        this.accountsInfo.poolVaultBLp,
      );

      const tokenAOutAmount = this.getAmountByShare(
        vaultALpBurn,
        vaultAWithdrawableAmount,
        this.accountsInfo.vaultALpSupply,
      );
      const tokenBOutAmount = this.getAmountByShare(
        vaultBLpBurn,
        vaultBWithdrawableAmount,
        this.accountsInfo.vaultBLpSupply,
      );

      return {
        poolTokenAmountIn: withdrawTokenAmount,
        tokenAOutAmount,
        tokenBOutAmount,
        minTokenAOutAmount: getMinAmountWithSlippage(tokenAOutAmount, slippage),
        minTokenBOutAmount: getMinAmountWithSlippage(tokenBOutAmount, slippage),
      };
    }

    // Imbalance withdraw
    const isWithdrawingTokenA = tokenMint.equals(new PublicKey(this.tokenA.address));
    const isWithdrawingTokenB = tokenMint.equals(new PublicKey(this.tokenB.address));
    invariant(isWithdrawingTokenA || isWithdrawingTokenB, ERROR.INVALID_MINT);

    const tradeDirection = tokenMint.equals(this.poolState.tokenAMint) ? TradeDirection.BToA : TradeDirection.AToB;

    const outAmount = this.swapCurve.computeWithdrawOne(
      withdrawTokenAmount,
      this.accountsInfo.poolLpSupply,
      this.poolInfo.tokenAAmount,
      this.poolInfo.tokenBAmount,
      this.poolState.fees,
      tradeDirection,
    );

    const [vaultLpSupply, vaultTotalAmount] =
      tradeDirection == TradeDirection.AToB
        ? [this.accountsInfo.vaultBLpSupply, vaultBWithdrawableAmount]
        : [this.accountsInfo.vaultALpSupply, vaultAWithdrawableAmount];

    const vaultLpToBurn = outAmount.mul(vaultLpSupply).div(vaultTotalAmount);
    // "Actual" out amount (precision loss)
    const realOutAmount = vaultLpToBurn.mul(vaultTotalAmount).div(vaultLpSupply);
    const minRealOutAmount = getMinAmountWithSlippage(realOutAmount, slippage);

    return {
      poolTokenAmountIn: withdrawTokenAmount,
      tokenAOutAmount: isWithdrawingTokenA ? realOutAmount : new BN(0),
      tokenBOutAmount: isWithdrawingTokenB ? realOutAmount : new BN(0),
      minTokenAOutAmount: isWithdrawingTokenA ? minRealOutAmount : new BN(0),
      minTokenBOutAmount: isWithdrawingTokenB ? minRealOutAmount : new BN(0),
    };
  }

  /**
   * `withdraw` is a function that takes in the owner's public key, the amount of tokens to withdraw,
   * and the amount of tokens to withdraw from each pool, and returns a transaction that withdraws the
   * specified amount of tokens from the pool
   * @param {PublicKey} owner - PublicKey - The public key of the user who is withdrawing liquidity
   * @param {BN} lpTokenAmount - The amount of LP tokens to withdraw.
   * @param {BN} tokenAOutAmount - The amount of token A you want to withdraw.
   * @param {BN} tokenBOutAmount - The amount of token B you want to withdraw,
   * @returns A transaction object
   */
  public async withdraw(owner: PublicKey, lpTokenAmount: BN, tokenAOutAmount: BN, tokenBOutAmount: BN) {
    const preInstructions: Array<TransactionInstruction> = [];
    const [[userAToken, createUserAIx], [userBToken, createUserBIx], [userPoolLp, createLpTokenIx]] = await Promise.all(
      [this.poolState.tokenAMint, this.poolState.tokenBMint, this.poolState.lpMint].map((key) =>
        getOrCreateATAInstruction(key, owner, this.program.provider.connection, this.opt.allowOwnerOffCurve),
      ),
    );

    createUserAIx && preInstructions.push(createUserAIx);
    createUserBIx && preInstructions.push(createUserBIx);
    createLpTokenIx && preInstructions.push(createLpTokenIx);

    preInstructions.push(await this.getApySyncInstructions());

    const postInstructions: Array<TransactionInstruction> = [];
    if ([this.tokenA.address, this.tokenB.address].includes(WRAPPED_SOL_MINT.toBase58())) {
      const closeWrappedSOLIx = await unwrapSOLInstruction(owner, this.opt.allowOwnerOffCurve);
      closeWrappedSOLIx && postInstructions.push(closeWrappedSOLIx);
    }

    const programMethod =
      this.isStablePool && (tokenAOutAmount.isZero() || tokenBOutAmount.isZero())
        ? this.program.methods.removeLiquiditySingleSide(lpTokenAmount, new BN(0)).accounts({
            aTokenVault: this.vaultA.vaultState.tokenVault,
            aVault: this.poolState.aVault,
            aVaultLp: this.poolState.aVaultLp,
            aVaultLpMint: this.vaultA.vaultState.lpMint,
            bTokenVault: this.vaultB.vaultState.tokenVault,
            bVault: this.poolState.bVault,
            bVaultLp: this.poolState.bVaultLp,
            bVaultLpMint: this.vaultB.vaultState.lpMint,
            lpMint: this.poolState.lpMint,
            pool: this.address,
            userDestinationToken: tokenBOutAmount.isZero() ? userAToken : userBToken,
            userPoolLp,
            user: owner,
            tokenProgram: TOKEN_PROGRAM_ID,
            vaultProgram: this.vaultProgram.programId,
          })
        : this.program.methods.removeBalanceLiquidity(lpTokenAmount, tokenAOutAmount, tokenBOutAmount).accounts({
            pool: this.address,
            lpMint: this.poolState.lpMint,
            aVault: this.poolState.aVault,
            aTokenVault: this.vaultA.vaultState.tokenVault,
            aVaultLp: this.poolState.aVaultLp,
            aVaultLpMint: this.vaultA.vaultState.lpMint,
            bVault: this.poolState.bVault,
            bTokenVault: this.vaultB.vaultState.tokenVault,
            bVaultLp: this.poolState.bVaultLp,
            bVaultLpMint: this.vaultB.vaultState.lpMint,
            userAToken,
            userBToken,
            user: owner,
            userPoolLp,
            tokenProgram: TOKEN_PROGRAM_ID,
            vaultProgram: this.vaultProgram.programId,
          });

    const withdrawTx = await programMethod
      .remainingAccounts(getRemainingAccounts(this.poolState))
      .preInstructions(preInstructions)
      .postInstructions(postInstructions)
      .transaction();

    return new Transaction({
      feePayer: owner,
      ...(await this.program.provider.connection.getLatestBlockhash('finalized')),
    }).add(withdrawTx);
  }

  private async getApySyncInstructions() {
    return this.program.methods
      .syncApy()
      .accounts({
        aVault: this.poolState.aVault,
        bVault: this.poolState.bVault,
        aVaultLp: this.poolState.aVaultLp,
        bVaultLp: this.poolState.bVaultLp,
        pool: this.address,
        lpMint: this.poolState.lpMint,
        aVaultLpMint: this.vaultA.vaultState.lpMint,
        bVaultLpMint: this.vaultB.vaultState.lpMint,
        apy: this.apyPda,
      })
      .remainingAccounts(getRemainingAccounts(this.poolState))
      .instruction();
  }

  private async createATAPreInstructions(owner: PublicKey, mintList: Array<PublicKey>) {
    return Promise.all(
      mintList.map((mint) => {
        return getOrCreateATAInstruction(mint, owner, this.program.provider.connection, this.opt.allowOwnerOffCurve);
      }),
    );
  }

  private calculateAdminTradingFee(amount: BN): BN {
    const { ownerTradeFeeDenominator, ownerTradeFeeNumerator } = this.poolState.fees;
    return amount.mul(ownerTradeFeeNumerator).div(ownerTradeFeeDenominator);
  }

  private calculateTradingFee(amount: BN): BN {
    const { tradeFeeDenominator, tradeFeeNumerator } = this.poolState.fees;
    return amount.mul(tradeFeeNumerator).div(tradeFeeDenominator);
  }

  private computeActualInAmount(
    poolTokenAmount: BN,
    poolLpSupply: BN,
    poolVaultALp: BN,
    poolVaultBLp: BN,
    vaultALpSupply: BN,
    vaultBLpSupply: BN,
    vaultAWithdrawableAmount: BN,
    vaultBWithdrawableAmount: BN,
  ): [BN, BN] {
    const aVaultLpMinted = this.getShareByAmount(poolTokenAmount, poolLpSupply, poolVaultALp, true);
    const bVaultLpMinted = this.getShareByAmount(poolTokenAmount, poolLpSupply, poolVaultBLp, true);

    const actualTokenAInAmount = this.getAmountByShare(aVaultLpMinted, vaultAWithdrawableAmount, vaultALpSupply, true);
    const actualTokenBInAmount = this.getAmountByShare(bVaultLpMinted, vaultBWithdrawableAmount, vaultBLpSupply, true);

    return [actualTokenAInAmount, actualTokenBInAmount];
  }

  private getShareByAmount(amount: BN, tokenAmount: BN, lpSupply: BN, roundUp?: boolean): BN {
    return roundUp ? amount.mul(lpSupply).divRound(tokenAmount) : amount.mul(lpSupply).div(tokenAmount);
  }

  private getAmountByShare(amount: BN, tokenAmount: BN, lpSupply: BN, roundUp?: boolean): BN {
    return roundUp ? amount.mul(tokenAmount).divRound(lpSupply) : amount.mul(tokenAmount).div(lpSupply);
  }
}<|MERGE_RESOLUTION|>--- conflicted
+++ resolved
@@ -1,4 +1,4 @@
-import { Program, BN, BorshCoder, Idl } from '@project-serum/anchor';
+import { Program, BN, BorshCoder, Idl, AnchorProvider } from '@project-serum/anchor';
 import {
   PublicKey,
   Connection,
@@ -15,18 +15,18 @@
 import { TokenInfo } from '@solana/spl-token-registry';
 import { AccountLayout, MintLayout, Token, TOKEN_PROGRAM_ID, u64 } from '@solana/spl-token';
 import { ASSOCIATED_PROGRAM_ID } from '@project-serum/anchor/dist/cjs/utils/token';
-<<<<<<< HEAD
 import VaultImpl, {
   calculateWithdrawableAmount,
+  getAmountByShare,
   getUnmintAmount,
   getVaultPdas,
-  VaultState,
-  getAmountByShare,
 } from '@mercurial-finance/vault-sdk';
 import invariant from 'invariant';
 import {
+  AccountType,
   AccountsInfo,
   AmmImplementation,
+  ApyState,
   DepegType,
   DepositQuote,
   PoolInformation,
@@ -34,35 +34,17 @@
   WithdrawQuote,
 } from './types';
 import { Amm, IDL as AmmIdl } from './idl';
-import { Vault, IDL as VaultIdl } from './vault-idl';
+import { Vault } from './vault-idl';
 import {
-  DEVNET_COIN,
   ERROR,
   CURVE_TYPE_ACCOUNTS,
-  PROGRAM_ID,
   SEEDS,
-  VAULT_PROGRAM_ID,
   WRAPPED_SOL_MINT,
   UNLOCK_AMOUNT_BUFFER,
+  PROGRAM_ID,
+  VAULT_PROGRAM_ID,
   INTEREST_BEARING_TOKENS,
 } from './constants';
-=======
-import VaultImpl, { calculateWithdrawableAmount } from '@mercurial-finance/vault-sdk';
-import invariant from 'invariant';
-import {
-  AccountType,
-  AccountsInfo,
-  AmmImplementation,
-  ApyState,
-  DepositQuote,
-  PoolInformation,
-  PoolState,
-  WithdrawQuote,
-} from './types';
-import { Amm, IDL as AmmIdl } from './idl';
-import { Vault } from './vault-idl';
-import { ERROR, CURVE_TYPE_ACCOUNTS, SEEDS, WRAPPED_SOL_MINT, UNLOCK_AMOUNT_BUFFER } from './constants';
->>>>>>> 6624bea1
 import { StableSwap, SwapCurve, TradeDirection } from './curve';
 import { ConstantProductSwap } from './curve/constant-product';
 import {
@@ -76,16 +58,14 @@
   unwrapSOLInstruction,
   wrapSOLInstruction,
   getDepegAccounts,
-<<<<<<< HEAD
-  computeTokenMultiplier,
-  getOnchainTime,
-=======
   createProgram,
   getAssociatedTokenAccount,
   deserializeAccount,
   chunkedGetMultipleAccountInfos,
->>>>>>> 6624bea1
+  computeTokenMultiplier,
+  getOnchainTime,
 } from './utils';
+import { VaultIdl } from '../..';
 
 type AmmProgram = Program<Amm>;
 type VaultProgram = Program<Vault>;
@@ -238,7 +218,6 @@
     };
   }
 
-<<<<<<< HEAD
   public static async createStablePool(
     connection: Connection,
     admin: PublicKey,
@@ -309,7 +288,7 @@
       curveType.stable!.tokenMultiplier,
       curveType.stable!.depeg,
       extraAccounts,
-      onChainTime,
+      new BN(onChainTime),
     );
 
     const invariantD = calculator.computeD(tokenAAmountWithLoss, tokenBAmountWithLoss);
@@ -409,7 +388,8 @@
       feePayer: admin,
       ...(await connection.getLatestBlockhash('finalized')),
     }).add(createPoolTx);
-=======
+  }
+
   public static async createMultiple(
     connection: Connection,
     poolList: Array<{ pool: PublicKey; tokenInfoA: TokenInfo; tokenInfoB: TokenInfo }>,
@@ -595,7 +575,6 @@
 
       return new BN(accountBalance.amount);
     });
->>>>>>> 6624bea1
   }
 
   public static async create(
@@ -683,11 +662,7 @@
     let swapCurve;
     if ('stable' in poolState.curveType) {
       const { amp, depeg, tokenMultiplier } = poolState.curveType['stable'] as any;
-<<<<<<< HEAD
-      swapCurve = new StableSwap(amp.toNumber(), tokenMultiplier, depeg, depegAccounts, accountsInfo.currentTime);
-=======
       swapCurve = new StableSwap(amp.toNumber(), tokenMultiplier, depeg, depegAccounts, currentTime);
->>>>>>> 6624bea1
     } else {
       swapCurve = new ConstantProductSwap();
     }
