--- conflicted
+++ resolved
@@ -480,11 +480,7 @@
   let swapCurve: SwapCurve;
   if ('stable' in poolState.curveType) {
     const { amp, depeg, tokenMultiplier } = poolState.curveType['stable'] as any;
-<<<<<<< HEAD
-    swapCurve = new StableSwap(amp.toNumber(), tokenMultiplier, depeg, depegAccounts, currentTime);
-=======
     swapCurve = new StableSwap(amp.toNumber(), tokenMultiplier, depeg, depegAccounts, new BN(currentTime));
->>>>>>> 6624bea1
   } else {
     swapCurve = new ConstantProductSwap();
   }
@@ -572,7 +568,6 @@
   };
 };
 
-<<<<<<< HEAD
 /**
  * It takes two numbers, and returns three numbers
  * @param {number} decimalA - The number of decimal places for token A.
@@ -592,7 +587,7 @@
     precisionFactor,
   };
 };
-=======
+
 export function chunks<T>(array: T[], size: number): T[][] {
   return Array.apply<number, T[], T[][]>(0, new Array(Math.ceil(array.length / size))).map((_, index) =>
     array.slice(index * size, (index + 1) * size),
@@ -610,5 +605,4 @@
   ).flat();
 
   return accountInfos;
-}
->>>>>>> 6624bea1
+}